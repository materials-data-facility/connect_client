# Single source of truth for package version
<<<<<<< HEAD
__version__ = "0.4.0-alpha.3"
=======
__version__ = "0.4.0"
>>>>>>> ca4818cd
<|MERGE_RESOLUTION|>--- conflicted
+++ resolved
@@ -1,6 +1,2 @@
 # Single source of truth for package version
-<<<<<<< HEAD
-__version__ = "0.4.0-alpha.3"
-=======
-__version__ = "0.4.0"
->>>>>>> ca4818cd
+__version__ = "0.5.0-alpha.1"